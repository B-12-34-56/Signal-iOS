--- conflicted
+++ resolved
@@ -42,7 +42,7 @@
                           messageSender:messageSender
                         completionBlock:completionBlock];
     } else {
-        OWSFail(@"unexpected thread type: %@", thread.class);
+        OWSFailDebug(@"unexpected thread type: %@", thread.class);
     }
 }
 
@@ -150,9 +150,9 @@
                     messageSender:(OWSMessageSender *)messageSender
                   completionBlock:(nullable BlockActionCompletionBlock)completionBlock
 {
-    OWSAssert(groupThread);
-    OWSAssert(fromViewController);
-    OWSAssert(blockingManager);
+    OWSAssertDebug(groupThread);
+    OWSAssertDebug(fromViewController);
+    OWSAssertDebug(blockingManager);
 
     NSString *groupName = groupThread.name.length > 0 ? groupThread.name : TSGroupThread.defaultGroupName;
     NSString *title = [NSString
@@ -227,9 +227,9 @@
          messageSender:(OWSMessageSender *)messageSender
        completionBlock:(BlockAlertCompletionBlock)completionBlock
 {
-    OWSAssert(groupThread);
-    OWSAssert(fromViewController);
-    OWSAssert(blockingManager);
+    OWSAssertDebug(groupThread);
+    OWSAssertDebug(fromViewController);
+    OWSAssertDebug(blockingManager);
 
     // block the group regardless of the ability to deliver the "leave group" message.
     [blockingManager addBlockedGroup:groupThread.groupModel];
@@ -244,7 +244,7 @@
                         messageSender:messageSender
                            completion:^(NSError *_Nullable error) {
                                if (error) {
-                                   DDLogError(@"Failed to leave blocked group with error: %@", error);
+                                   OWSLogError(@"Failed to leave blocked group with error: %@", error);
                                }
 
                                NSString *groupName
@@ -290,7 +290,7 @@
                           blockingManager:blockingManager
                           completionBlock:completionBlock];
     } else {
-        OWSFail(@"unexpected thread type: %@", thread.class);
+        OWSFailDebug(@"unexpected thread type: %@", thread.class);
     }
 }
 
@@ -399,13 +399,9 @@
                     blockingManager:(OWSBlockingManager *)blockingManager
                     completionBlock:(nullable BlockActionCompletionBlock)completionBlock
 {
-<<<<<<< HEAD
-    OWSAssertDebug(fromViewController);
-=======
-    OWSAssert(displayName.length > 0);
-    OWSAssert(fromViewController);
-    OWSAssert(blockingManager);
->>>>>>> e7f9598e
+    OWSAssertDebug(displayName.length > 0);
+    OWSAssertDebug(fromViewController);
+    OWSAssertDebug(blockingManager);
 
     NSString *title =
         [NSString stringWithFormat:NSLocalizedString(@"BLOCK_LIST_UNBLOCK_GROUP_TITLE",
@@ -453,15 +449,11 @@
        blockingManager:(OWSBlockingManager *)blockingManager
        completionBlock:(BlockAlertCompletionBlock)completionBlock
 {
-<<<<<<< HEAD
-    OWSAssertDebug(fromViewController);
-=======
-    OWSAssert(displayName.length > 0);
-    OWSAssert(fromViewController);
-    OWSAssert(blockingManager);
+    OWSAssertDebug(displayName.length > 0);
+    OWSAssertDebug(fromViewController);
+    OWSAssertDebug(blockingManager);
 
     [blockingManager removeBlockedGroupId:groupModel.groupId];
->>>>>>> e7f9598e
 
     NSString *titleFormat = NSLocalizedString(@"BLOCK_LIST_VIEW_UNBLOCKED_ALERT_TITLE_FORMAT",
         @"Alert title after unblocking a group or 1:1 chat. Embeds the {{conversation title}}.");
@@ -482,15 +474,8 @@
           fromViewController:(UIViewController *)fromViewController
              completionBlock:(BlockAlertCompletionBlock)completionBlock
 {
-<<<<<<< HEAD
     OWSAssertDebug(title.length > 0);
-    OWSAssertDebug(message.length > 0);
-    OWSAssertDebug(fromViewController);
-=======
-    OWSAssert(title.length > 0);
-
-    OWSAssert(fromViewController);
->>>>>>> e7f9598e
+    OWSAssertDebug(fromViewController);
 
     UIAlertController *controller =
         [UIAlertController alertControllerWithTitle:title message:message preferredStyle:UIAlertControllerStyleAlert];
