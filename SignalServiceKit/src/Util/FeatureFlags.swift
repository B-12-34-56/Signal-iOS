//
//  Copyright (c) 2019 Open Whisper Systems. All rights reserved.
//

import Foundation

enum FeatureBuild: Int {
    case dev
    case internalPreview
    case qa
    case beta
    case production
}

extension FeatureBuild {
    func includes(_ level: FeatureBuild) -> Bool {
        return self.rawValue <= level.rawValue
    }
}

let build: FeatureBuild = OWSIsDebugBuild() ? .dev : .beta

// MARK: -

@objc
public enum StorageMode: Int {
    // Only use YDB.  This should be used in production until we ship
    // the YDB-to-GRDB migration.
    case ydb
    // Use GRDB, migrating if possible on every launch.
    // If no YDB database exists, a throwaway db is not used.
    //
    // Supercedes grdbMigratesFreshDBEveryLaunch.
    case grdbThrowawayIfMigrating
    // Use GRDB, migrating once if necessary.
    case grdb
    // These modes can be used while running tests.
    // They are more permissive than the release modes.
    //
    // The build shepherd should be running the test
    // suites in .ydbTests and .grdbTests modes before each release.
    case ydbTests
    case grdbTests
}

// MARK: -

extension StorageMode: CustomStringConvertible {
    public var description: String {
        switch self {
        case .ydb:
            return ".ydb"
        case .grdbThrowawayIfMigrating:
            return ".grdbThrowawayIfMigrating"
        case .grdb:
            return ".grdb"
        case .ydbTests:
            return ".ydbTests"
        case .grdbTests:
            return ".grdbTests"
        default:
            owsFailDebug("unexpected StorageMode: \(self)")
            return ".unknown"
        }
    }
}

// MARK: -

@objc
public enum StorageModeStrictness: Int {
    // For DEBUG, QA and beta builds only.
    case fail
    // For production
    case failDebug
    // Temporary value to be used until existing issues are resolved.
    case log
}

// MARK: -

/// By centralizing feature flags here and documenting their rollout plan, it's easier to review
/// which feature flags are in play.
@objc(SSKFeatureFlags)
public class FeatureFlags: NSObject {

    @objc
    public static let conversationSearch = false

    // This flag supercedes useGRDB.
    @objc
    public static var storageMode: StorageMode {
        if CurrentAppContext().isRunningTests {
            // We should be running the tests using both .ydbTests or .grdbTests.
            return .grdbTests
        } else if build.includes(.dev) {
            return .grdbThrowawayIfMigrating
        } else {
            return .ydb
        }
    }

    // This value should eventually be .fail except for production builds
    // where it should be .failDebug.
    @objc
    public static var storageModeStrictness: StorageModeStrictness {
        return .failDebug
    }

    @objc
    public static var audibleErrorLogging = build.includes(.qa)

    @objc
    public static var storageModeDescription: String {
        return "\(storageMode)"
    }

    @objc
    public static let shouldPadAllOutgoingAttachments = false

    @objc
    public static let stickerReceive = true

    // Don't consult this flag directly; instead consult
    // StickerManager.isStickerSendEnabled.  Sticker sending is
    // auto-enabled once the user receives any sticker content.
    @objc
    public static let stickerSend = build.includes(.qa)

    @objc
    public static let stickerSharing = build.includes(.qa)

    @objc
    public static let stickerAutoEnable = true

    @objc
    public static let stickerSearch = false

    @objc
    public static let stickerPackOrdering = false

    // Don't enable this flag until the Desktop changes have been in production for a while.
    @objc
    public static let strictSyncTranscriptTimestamps = false

    // This shouldn't be enabled in production until the receive side has been
    // in production for "long enough".
    @objc
    public static let viewOnceSending = build.includes(.qa)

    // Don't enable this flag in production.
    @objc
    public static let strictYDBExtensions = build.includes(.beta)

    // Don't enable this flag in production.
    @objc
    public static let onlyModernNotificationClearance = build.includes(.beta)

    @objc
    public static let registrationLockV2 = !IsUsingProductionService() && build.includes(.dev)

    @objc
    public static var allowUUIDOnlyContacts: Bool {
        // TODO UUID: Remove production check once this rolls out to prod service
        if OWSIsDebugBuild() && !IsUsingProductionService() {
            return true
        } else {
            return false
        }
    }

    @objc
    public static var pinsForEveryone = build.includes(.dev)

    @objc
    public static let useOnlyModernContactDiscovery = !IsUsingProductionService() && build.includes(.dev)

    @objc
    public static let phoneNumberPrivacy = false

    @objc
    public static let socialGraphOnServer = registrationLockV2 && !IsUsingProductionService() && build.includes(.dev)

    @objc
    public static let cameraFirstCaptureFlow = build.includes(.qa)

    @objc
<<<<<<< HEAD
    public static let complainAboutSlowDBWrites = true

    @objc
    public static let usernames = !IsUsingProductionService() && build.includes(.dev)
=======
    public static let messageRequest = build.includes(.qa)

    @objc
    public static let profileDisplayChanges = build.includes(.qa)
>>>>>>> c026575c
}<|MERGE_RESOLUTION|>--- conflicted
+++ resolved
@@ -18,7 +18,7 @@
     }
 }
 
-let build: FeatureBuild = OWSIsDebugBuild() ? .dev : .beta
+let build: FeatureBuild = OWSIsDebugBuild() ? .dev : .qa
 
 // MARK: -
 
@@ -185,15 +185,14 @@
     public static let cameraFirstCaptureFlow = build.includes(.qa)
 
     @objc
-<<<<<<< HEAD
     public static let complainAboutSlowDBWrites = true
 
     @objc
     public static let usernames = !IsUsingProductionService() && build.includes(.dev)
-=======
+
+    @objc
     public static let messageRequest = build.includes(.qa)
 
     @objc
     public static let profileDisplayChanges = build.includes(.qa)
->>>>>>> c026575c
 }